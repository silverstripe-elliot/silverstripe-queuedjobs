--- conflicted
+++ resolved
@@ -5,14 +5,9 @@
  * @license BSD http://silverstripe.org/bsd-license/
  */
 class QueuedJobsAdmin extends ModelAdmin {
-<<<<<<< HEAD
     private static $url_segment = 'queuedjobs';
 	private static $menu_title = 'Jobs';
-=======
-	static $url_segment = 'queuedjobs';
-	static $menu_title = 'Jobs';
 	private static $menu_icon = "queuedjobs/images/clipboard.png";
->>>>>>> 064d4ea8
 	
 	private static $managed_models = array('QueuedJobDescriptor');
 
@@ -29,7 +24,6 @@
 	);
 
 	/**
-	 *
 	 * @var QueuedJobService
 	 */
 	public $jobQueue;
